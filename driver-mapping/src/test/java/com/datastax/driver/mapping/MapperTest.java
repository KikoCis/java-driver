--- conflicted
+++ resolved
@@ -37,11 +37,7 @@
 public class MapperTest extends CCMTestsSupport {
 
     @Override
-<<<<<<< HEAD
-    protected Collection<String> getTableDefinitions() {
-=======
     public Collection<String> createTestFixtures() {
->>>>>>> 9300eb71
         // We'll allow to generate those create statement from the annotated entities later, but it's currently
         // a TODO
         return Arrays.asList("CREATE TABLE users (user_id uuid PRIMARY KEY, name text, email text, year int, gender text)",
@@ -279,16 +275,6 @@
 
         @Query("SELECT * FROM posts")
         Result<Post> getAll();
-<<<<<<< HEAD
-=======
-    }
-
-    @Accessor
-    public interface UserAccessor {
-        // Demonstrates use of an enum as an accessor parameter
-        @Query("UPDATE users SET name=?, gender=? WHERE user_id=?")
-        ResultSet updateNameAndGender(String name, User.Gender gender, UUID userId);
->>>>>>> 9300eb71
     }
 
     @Test(groups = "short")
