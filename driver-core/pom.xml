--- conflicted
+++ resolved
@@ -18,11 +18,7 @@
   <parent>
     <groupId>com.datastax.cassandra</groupId>
     <artifactId>cassandra-driver-parent</artifactId>
-<<<<<<< HEAD
     <version>1.0.5-dse-SNAPSHOT</version>
-=======
-    <version>1.0.5</version>
->>>>>>> b890b005
   </parent>
   <artifactId>cassandra-driver-core</artifactId>
   <packaging>bundle</packaging>
