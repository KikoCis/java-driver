/*
 *      Copyright (C) 2012-2015 DataStax Inc.
 *
 *   Licensed under the Apache License, Version 2.0 (the "License");
 *   you may not use this file except in compliance with the License.
 *   You may obtain a copy of the License at
 *
 *      http://www.apache.org/licenses/LICENSE-2.0
 *
 *   Unless required by applicable law or agreed to in writing, software
 *   distributed under the License is distributed on an "AS IS" BASIS,
 *   WITHOUT WARRANTIES OR CONDITIONS OF ANY KIND, either express or implied.
 *   See the License for the specific language governing permissions and
 *   limitations under the License.
 */
package com.datastax.driver.core;

import java.io.IOException;
import java.net.InetSocketAddress;
import java.util.Collections;
import java.util.Iterator;
import java.util.concurrent.ConcurrentHashMap;
import java.util.concurrent.ConcurrentMap;
import java.util.concurrent.TimeUnit;
import java.util.concurrent.atomic.AtomicInteger;

import static java.util.concurrent.TimeUnit.SECONDS;

import com.google.common.util.concurrent.ListenableFuture;
import org.testng.annotations.Test;

import static org.assertj.core.api.Assertions.assertThat;
import static org.mockito.Mockito.reset;
import static org.mockito.Mockito.spy;
import static org.mockito.Mockito.times;
import static org.mockito.Mockito.verify;

import com.datastax.driver.core.Host.State;
import com.datastax.driver.core.policies.*;

import static com.datastax.driver.core.Assertions.assertThat;

/**
 * Scenarios where a Cluster loses connection to a host and reconnects.
 */
public class ReconnectionTest {

    @Test(groups = "long")
    public void should_reconnect_after_full_connectivity_loss() throws InterruptedException {
        CCMBridge ccm = null;
        Cluster cluster = null;
        try {
            ccm = CCMBridge.builder("test").withNodes(2).build();
            int reconnectionDelay = 1000;
            cluster = Cluster.builder()
                .addContactPoint(CCMBridge.ipOfNode(1))
                .withReconnectionPolicy(new ConstantReconnectionPolicy(reconnectionDelay))
                .build();
            cluster.connect();

            assertThat(cluster).usesControlHost(1);

            // Stop all nodes. We won't get notifications anymore, so the only mechanism to
            // reconnect is the background reconnection attempts.
            ccm.stop(2);
            ccm.stop(1);

            ccm.waitForDown(2);
            ccm.start(2);
            ccm.waitForUp(2);

            assertThat(cluster).host(2).comesUpWithin(Cluster.NEW_NODE_DELAY_SECONDS*2, SECONDS);

            // Give the control connection a few moments to reconnect
            TimeUnit.MILLISECONDS.sleep(reconnectionDelay * 2);
            assertThat(cluster).usesControlHost(2);
        } finally {
            if (cluster != null)
                cluster.close();
            if (ccm != null)
                ccm.remove();
        }
    }

    @Test(groups = "long")
    public void should_keep_reconnecting_on_authentication_error() throws InterruptedException {
        CCMBridge ccm = null;
        Cluster cluster = null;
        try {
            ccm = CCMBridge.builder("test")
                .withCassandraConfiguration("authenticator", "PasswordAuthenticator") // default credentials: cassandra / cassandra
                .notStarted()
                .build();
            ccm.start(1, "-Dcassandra.superuser_setup_delay_ms=0");

            CountingAuthProvider authProvider = new CountingAuthProvider("cassandra", "cassandra");
            int reconnectionDelayMs = 1000;
            CountingReconnectionPolicy reconnectionPolicy = new CountingReconnectionPolicy(new ConstantReconnectionPolicy(reconnectionDelayMs));

            cluster = Cluster.builder()
                .addContactPoint(CCMBridge.ipOfNode(1))
                    // Start with the correct auth so that we can initialize the server
                .withAuthProvider(authProvider)
                .withReconnectionPolicy(reconnectionPolicy)
                .build();

            cluster.init();
            assertThat(cluster).usesControlHost(1);

            // Stop the server, set wrong credentials and restart
            ccm.stop(1);
            ccm.waitForDown(1);
            authProvider.setPassword("wrongPassword");
            ccm.start(1);
            ccm.waitForUp(1);

            // Wait a few iterations to ensure that our authProvider has returned the wrong credentials at least once
            // NB: authentication errors show up in the logs
            int initialCount = authProvider.count.get();
            int iterations = 0, maxIterations = 12; // make sure we don't wait indefinitely
            do {
                iterations += 1;
                TimeUnit.SECONDS.sleep(5);
            } while (iterations < maxIterations && authProvider.count.get() <= initialCount);
            assertThat(iterations).isLessThan(maxIterations);

            // Fix the credentials
            authProvider.setPassword("cassandra");

            // The driver should eventually reconnect to the node
            assertThat(cluster).host(1).comesUpWithin(Cluster.NEW_NODE_DELAY_SECONDS*2, SECONDS);
        } finally {
            if (cluster != null)
                cluster.close();
            if (ccm != null)
                ccm.remove();
        }
    }

    @Test(groups = "long")
    public void should_cancel_reconnection_attempts() throws InterruptedException {
        CCMBridge ccm = null;
        Cluster cluster = null;

        long reconnectionDelayMillis = 1000;
        CountingReconnectionPolicy reconnectionPolicy = new CountingReconnectionPolicy(new ConstantReconnectionPolicy(reconnectionDelayMillis));

        try {
            ccm = CCMBridge.builder("test").withNodes(2).build();
            cluster = Cluster.builder()
                .addContactPoint(CCMBridge.ipOfNode(1))
                .withReconnectionPolicy(reconnectionPolicy)
                .build();
            cluster.connect();

            // Stop a node and cancel the reconnection attempts to it
            ccm.stop(2);
            Host host2 = TestUtils.findHost(cluster, 2);
            host2.getReconnectionAttemptFuture().cancel(false);

            // The reconnection count should not vary over time anymore
            int initialCount = reconnectionPolicy.count.get();
            TimeUnit.MILLISECONDS.sleep(reconnectionDelayMillis * 2);
            assertThat(reconnectionPolicy.count.get()).isEqualTo(initialCount);

            // Restart the node, which will trigger an UP notification
            ccm.start(2);
            ccm.waitForUp(2);

            // The driver should now see the node as UP again
            assertThat(cluster).host(2).comesUpWithin(Cluster.NEW_NODE_DELAY_SECONDS*2, SECONDS);

        } finally {
            if (cluster != null)
                cluster.close();
            if (ccm != null)
                ccm.remove();
        }
    }

    @Test(groups = "long")
    public void should_trigger_one_time_reconnect() throws InterruptedException, IOException {
        CCMBridge ccm = null;
        Cluster cluster = null;

        long reconnectionDelayMillis = 1000;
        TogglabePolicy loadBalancingPolicy = new TogglabePolicy(new RoundRobinPolicy());

        try {
            ccm = CCMBridge.builder("test").withNodes(1).build();
            cluster = Cluster.builder()
                .addContactPoint(CCMBridge.ipOfNode(1))
                .withLoadBalancingPolicy(loadBalancingPolicy)
                .withReconnectionPolicy(new ConstantReconnectionPolicy(reconnectionDelayMillis))
                .build();
            cluster.connect();

            // Tweak the LBP so that the control connection never reconnects, otherwise
            // it would interfere with the rest of the test (this is a bit of a hack)
            loadBalancingPolicy.returnEmptyQueryPlan = true;

            // Stop the node, ignore it and cancel reconnection attempts to it
            ccm.stop(1);
            ccm.waitForDown(1);
            assertThat(cluster).host(1).goesDownWithin(20, SECONDS);
            Host host1 = TestUtils.findHost(cluster, 1);
            loadBalancingPolicy.setDistance(TestUtils.findHost(cluster, 1), HostDistance.IGNORED);
            ListenableFuture<?> reconnectionAttemptFuture = host1.getReconnectionAttemptFuture();
            if (reconnectionAttemptFuture != null)
                reconnectionAttemptFuture.cancel(false);

            // Trigger a one-time reconnection attempt (this will fail)
            host1.tryReconnectOnce();

            // Wait for a few reconnection cycles before checking
            TimeUnit.MILLISECONDS.sleep(reconnectionDelayMillis * 2);
            assertThat(cluster).host(1).hasState(State.DOWN);

            // Restart the node (this will not trigger an UP notification thanks to our
            // hack to disable the control connection reconnects). The host should stay
            // down for the driver.
            ccm.start(1);
            ccm.waitForUp(1);
            assertThat(cluster).host(1).hasState(State.DOWN);

            TimeUnit.SECONDS.sleep(Cluster.NEW_NODE_DELAY_SECONDS);
            assertThat(cluster).host(1).hasState(State.DOWN);

            // Trigger another one-time reconnection attempt (this will succeed). The
            // host should be back up.
            host1.tryReconnectOnce();
            assertThat(cluster).host(1).comesUpWithin(Cluster.NEW_NODE_DELAY_SECONDS*2, SECONDS);
        } finally {
            if (cluster != null)
                cluster.close();
            if (ccm != null)
                ccm.remove();
        }
    }

    /**
     * The connection established by a successful reconnection attempt should be reused in one of the
     * connection pools (JAVA-505).
     */
    @Test(groups = "long")
    public void should_use_connection_from_reconnection_in_pool() {
        CCMBridge ccm = null;
        Cluster cluster = null;

        TogglabePolicy loadBalancingPolicy = new TogglabePolicy(new RoundRobinPolicy());

        // Spy SocketOptions.getKeepAlive to count how many connections were instantiated.
        SocketOptions socketOptions = spy(new SocketOptions());

        try {
            ccm = CCMBridge.builder("test").withNodes(1).build();
            cluster = Cluster.builder()
                .addContactPoint(CCMBridge.ipOfNode(1))
                .withReconnectionPolicy(new ConstantReconnectionPolicy(5000))
                .withLoadBalancingPolicy(loadBalancingPolicy)
                .withSocketOptions(socketOptions)
                .withProtocolVersion(TestUtils.getDesiredProtocolVersion())
                .build();
            // Create two sessions to have multiple pools
            cluster.connect();
            cluster.connect();

            int corePoolSize = TestUtils.numberOfLocalCoreConnections(cluster);

            // Right after init, 1 connection has been opened by the control connection, and the core size for each pool.
            verify(socketOptions, times(1 + corePoolSize * 2)).getKeepAlive();

            // Tweak the LBP so that the control connection never reconnects. This makes it easier
            // to reason about the number of connection attempts.
            loadBalancingPolicy.returnEmptyQueryPlan = true;

            // Stop the node and cancel the reconnection attempts to it
            ccm.stop(1);
            ccm.waitForDown(1);
            assertThat(cluster).host(1).goesDownWithin(20, SECONDS);
            Host host1 = TestUtils.findHost(cluster, 1);
            host1.getReconnectionAttemptFuture().cancel(false);

            ccm.start(1);
            ccm.waitForUp(1);

            // Reset the spy and count the number of connections attempts for 1 reconnect
            reset(socketOptions);
            host1.tryReconnectOnce();
            assertThat(cluster).host(1).comesUpWithin(Cluster.NEW_NODE_DELAY_SECONDS*2, SECONDS);
            // Expect 1 connection from the reconnection attempt  3 for the pools (we need 4
            // but the one from the reconnection attempt gets reused).
            verify(socketOptions, times(corePoolSize * 2)).getKeepAlive();
        } finally {
            if (cluster != null)
                cluster.close();
            if (ccm != null)
                ccm.remove();
        }
    }

    /** Extends the plain text auth provider to track how many times the credentials have been requested */
    static class CountingAuthProvider extends PlainTextAuthProvider {
        final AtomicInteger count = new AtomicInteger();

        CountingAuthProvider(String username, String password) {
            super(username, password);
        }

        @Override
        public Authenticator newAuthenticator(InetSocketAddress host, String authenticator) {
            count.incrementAndGet();
            return super.newAuthenticator(host, authenticator);
        }
    }

    /**
<<<<<<< HEAD
     * A reconnection policy that tracks how many times its schedule has been invoked.
     */
    public static class CountingReconnectionPolicy implements ReconnectionPolicy {
        public final AtomicInteger count = new AtomicInteger();
        private final ReconnectionPolicy childPolicy;

        public CountingReconnectionPolicy(ReconnectionPolicy childPolicy) {
            this.childPolicy = childPolicy;
        }

        @Override
        public ReconnectionSchedule newSchedule() {
            return new CountingSchedule(childPolicy.newSchedule());
        }

        class CountingSchedule implements ReconnectionSchedule {
            private final ReconnectionSchedule childSchedule;

            public CountingSchedule(ReconnectionSchedule childSchedule) {
                this.childSchedule = childSchedule;
            }

            @Override
            public long nextDelayMs() {
                count.incrementAndGet();
                return childSchedule.nextDelayMs();
            }
        }

        @Override
        public void init(Cluster cluster) {}

        @Override
        public void close() { childPolicy.close(); }
    }

    /**
=======
>>>>>>> 6aec8dcc
     * A load balancing policy that:
     * - can be "disabled" by having its query plan return no hosts.
     * - can be instructed to return a specific distance for some hosts.
     */
    public static class TogglabePolicy extends DelegatingLoadBalancingPolicy {

        volatile boolean returnEmptyQueryPlan;
        final ConcurrentMap<Host, HostDistance> distances = new ConcurrentHashMap<Host, HostDistance>();

        public TogglabePolicy(LoadBalancingPolicy delegate) {
            super(delegate);
        }

        @Override
        public HostDistance distance(Host host) {
            HostDistance distance = distances.get(host);
            return (distance != null)
                ? distance
                : super.distance(host);
        }

        public void setDistance(Host host, HostDistance distance) {
            distances.put(host, distance);
        }

        @Override
        public Iterator<Host> newQueryPlan(String loggedKeyspace, Statement statement) {
            if (returnEmptyQueryPlan)
                return Collections.<Host>emptyList().iterator();
            else
                return super.newQueryPlan(loggedKeyspace, statement);
        }
    }
}<|MERGE_RESOLUTION|>--- conflicted
+++ resolved
@@ -315,46 +315,6 @@
     }
 
     /**
-<<<<<<< HEAD
-     * A reconnection policy that tracks how many times its schedule has been invoked.
-     */
-    public static class CountingReconnectionPolicy implements ReconnectionPolicy {
-        public final AtomicInteger count = new AtomicInteger();
-        private final ReconnectionPolicy childPolicy;
-
-        public CountingReconnectionPolicy(ReconnectionPolicy childPolicy) {
-            this.childPolicy = childPolicy;
-        }
-
-        @Override
-        public ReconnectionSchedule newSchedule() {
-            return new CountingSchedule(childPolicy.newSchedule());
-        }
-
-        class CountingSchedule implements ReconnectionSchedule {
-            private final ReconnectionSchedule childSchedule;
-
-            public CountingSchedule(ReconnectionSchedule childSchedule) {
-                this.childSchedule = childSchedule;
-            }
-
-            @Override
-            public long nextDelayMs() {
-                count.incrementAndGet();
-                return childSchedule.nextDelayMs();
-            }
-        }
-
-        @Override
-        public void init(Cluster cluster) {}
-
-        @Override
-        public void close() { childPolicy.close(); }
-    }
-
-    /**
-=======
->>>>>>> 6aec8dcc
      * A load balancing policy that:
      * - can be "disabled" by having its query plan return no hosts.
      * - can be instructed to return a specific distance for some hosts.
