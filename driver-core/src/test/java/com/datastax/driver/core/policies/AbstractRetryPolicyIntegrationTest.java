/*
 *      Copyright (C) 2012-2015 DataStax Inc.
 *
 *   Licensed under the Apache License, Version 2.0 (the "License");
 *   you may not use this file except in compliance with the License.
 *   You may obtain a copy of the License at
 *
 *      http://www.apache.org/licenses/LICENSE-2.0
 *
 *   Unless required by applicable law or agreed to in writing, software
 *   distributed under the License is distributed on an "AS IS" BASIS,
 *   WITHOUT WARRANTIES OR CONDITIONS OF ANY KIND, either express or implied.
 *   See the License for the specific language governing permissions and
 *   limitations under the License.
 */
package com.datastax.driver.core.policies;

import java.util.List;
import java.util.Map;

import com.google.common.collect.ImmutableList;
import com.google.common.collect.ImmutableMap;
import org.mockito.Mockito;
import org.scassandra.Scassandra;
import org.scassandra.http.client.PrimingRequest;
import org.testng.annotations.AfterClass;
import org.testng.annotations.AfterMethod;
import org.testng.annotations.BeforeClass;
import org.testng.annotations.BeforeMethod;

import static org.assertj.core.api.Assertions.assertThat;
import static org.mockito.Matchers.any;
import static org.mockito.Matchers.anyBoolean;
import static org.mockito.Matchers.anyInt;
import static org.mockito.Mockito.times;

import com.datastax.driver.core.*;

import static com.datastax.driver.core.TestUtils.nonQuietClusterCloseOptions;

/**
 * Base class for retry policy integration tests.
 *
 * We use SCassandra to easily simulate specific errors (unavailable, read timeout...) on nodes,
 * and SortingLoadBalancingPolicy to get a predictable order of the query plan (always host1, host2, host3).
 *
 * Note that SCassandra only allows a limited number of test cases, for instance it always returns errors
 * with receivedResponses = 0. If that becomes more finely tuneable in the future, we'll be able to add more
 * tests in child classes.
 */
public class AbstractRetryPolicyIntegrationTest {
    protected ScassandraCluster scassandras;
    protected Cluster cluster = null;
    protected Metrics.Errors errors;
    protected Host host1, host2, host3;
    protected Session session;

    protected RetryPolicy retryPolicy;

    protected AbstractRetryPolicyIntegrationTest(RetryPolicy retryPolicy) {
        this.retryPolicy = Mockito.spy(retryPolicy);
    }

    @BeforeMethod(groups = "short")
    public void beforeMethod() {
        scassandras = ScassandraCluster.builder().withNodes(3).build();
        scassandras.init();

        cluster = Cluster.builder()
            .addContactPoint(CCMBridge.ipOfNode(1))
            .withRetryPolicy(retryPolicy)
            .withLoadBalancingPolicy(new SortingLoadBalancingPolicy())
<<<<<<< HEAD
            // Scassandra does not support V3 nor V4 yet, and V4 may cause the server to crash
            .withProtocolVersion(ProtocolVersion.V2)
            .withPoolingOptions(new PoolingOptions()
                .setCoreConnectionsPerHost(HostDistance.LOCAL, 1)
                .setMaxConnectionsPerHost(HostDistance.LOCAL, 1)
                .setHeartbeatIntervalSeconds(0))
            .withPort(SCassandraCluster.BINARY_PORT)
=======
            .withNettyOptions(nonQuietClusterCloseOptions)
>>>>>>> bf4a4e1b
            .build();

        session = cluster.connect();

        host1 = TestUtils.findHost(cluster, 1);
        host2 = TestUtils.findHost(cluster, 2);
        host3 = TestUtils.findHost(cluster, 3);

        errors = cluster.getMetrics().getErrorMetrics();

        Mockito.reset(retryPolicy);

        for(Scassandra node : scassandras.nodes()) {
            node.activityClient().clearAllRecordedActivity();
        }
    }

    protected void simulateError(int hostNumber, PrimingRequest.Result result) {
        scassandras.node(hostNumber).primingClient().prime(PrimingRequest.queryBuilder()
                    .withQuery("mock query")
                    .withResult(result)
                    .build());
    }

    protected void simulateNormalResponse(int hostNumber) {
        scassandras.node(hostNumber).primingClient().prime(PrimingRequest.queryBuilder()
                .withQuery("mock query")
                .withRows(row("result", "result1"))
                .build());
    }

    private static List<Map<String, ?>> row(String key, String value) {
        return ImmutableList.<Map<String, ?>>of(ImmutableMap.of(key, value));
    }

    protected ResultSet query() {
        return query(session);
    }

    protected ResultSet query(Session session) {
        return session.execute("mock query");
    }

    protected void assertOnReadTimeoutWasCalled(int times) {
        Mockito.verify(retryPolicy, times(times)).onReadTimeout(
            any(Statement.class), any(ConsistencyLevel.class), anyInt(), anyInt(), anyBoolean(), anyInt());

    }

    protected void assertOnWriteTimeoutWasCalled(int times) {
        Mockito.verify(retryPolicy, times(times)).onWriteTimeout(
            any(Statement.class), any(ConsistencyLevel.class), any(WriteType.class), anyInt(), anyInt(), anyInt());
    }

    protected void assertOnUnavailableWasCalled(int times) {
        Mockito.verify(retryPolicy, times(times)).onUnavailable(
            any(Statement.class), any(ConsistencyLevel.class), anyInt(), anyInt(), anyInt());
    }

    protected void assertQueried(int hostNumber, int times) {
        assertThat(scassandras.node(hostNumber).activityClient().retrieveQueries()).hasSize(times);
    }

    @AfterMethod(groups = "short")
    public void afterMethod() {
        if (cluster != null)
            cluster.close();
        if (scassandras != null)
            scassandras.stop();
    }
}<|MERGE_RESOLUTION|>--- conflicted
+++ resolved
@@ -70,17 +70,13 @@
             .addContactPoint(CCMBridge.ipOfNode(1))
             .withRetryPolicy(retryPolicy)
             .withLoadBalancingPolicy(new SortingLoadBalancingPolicy())
-<<<<<<< HEAD
             // Scassandra does not support V3 nor V4 yet, and V4 may cause the server to crash
             .withProtocolVersion(ProtocolVersion.V2)
             .withPoolingOptions(new PoolingOptions()
                 .setCoreConnectionsPerHost(HostDistance.LOCAL, 1)
                 .setMaxConnectionsPerHost(HostDistance.LOCAL, 1)
                 .setHeartbeatIntervalSeconds(0))
-            .withPort(SCassandraCluster.BINARY_PORT)
-=======
             .withNettyOptions(nonQuietClusterCloseOptions)
->>>>>>> bf4a4e1b
             .build();
 
         session = cluster.connect();
