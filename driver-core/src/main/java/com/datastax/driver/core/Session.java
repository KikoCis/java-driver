--- conflicted
+++ resolved
@@ -15,16 +15,9 @@
  */
 package com.datastax.driver.core;
 
-<<<<<<< HEAD
 import java.io.Closeable;
-=======
-import java.util.concurrent.TimeUnit;
-
-import com.datastax.driver.core.exceptions.NoHostAvailableException;
-import com.datastax.driver.core.exceptions.QueryExecutionException;
-import com.datastax.driver.core.exceptions.QueryValidationException;
+
 import com.google.common.util.concurrent.ListenableFuture;
->>>>>>> 342de121
 
 /**
  * A session holds connections to a Cassandra cluster, allowing it to be queried.
@@ -197,7 +190,37 @@
     public PreparedStatement prepare(RegularStatement statement);
 
     /**
-<<<<<<< HEAD
+     * Prepares the provided query string asynchronously.
+     * <p>
+     * This method is equilavent to {@link #prepare(String)} except that it
+     * does not block but return a future instead. Any error during preparation will
+     * be thrown when accessing the future, not by this method itself.
+     *
+     * @param query the CQL query string to prepare
+     * @return a future on the prepared statement corresponding to {@code query}.
+     */
+    public ListenableFuture<PreparedStatement> prepareAsync(String query);
+
+    /**
+     * Prepares the provided query asynchronously.
+     * <p>
+     * This method is essentially a shortcut for {@code prepareAsync(statement.getQueryString())},
+     * but with the additional effect that the resulting {@code
+     * PreparedStamenent} will inherit the query properties set on {@code statement}.
+     *
+     * @param statement the statement to prepare
+     * @return a future on the prepared statement corresponding to {@code statement}.
+     *
+     * @see Session#prepare(Statement)
+     *
+     * @throws IllegalArgumentException if {@code statement.getValues() != null}
+     * (values for executing a prepared statement should be provided after preparation
+     * though the {@link PreparedStatement#bind} method or through a corresponding
+     * {@link BoundStatement}).
+     */
+    public ListenableFuture<PreparedStatement> prepareAsync(RegularStatement statement);
+
+    /**
      * Initiates a shutdown of this session instance.
      * <p>
      * This method is asynchronous and return a future on the completion
@@ -205,35 +228,6 @@
      * new request will be accepted, but already submitted queries are
      * allowed to complete. This method closes all connections of this
      * session and reclaims all resources used by it.
-=======
-     * Prepares the provided query string asynchronously.
-     * <p>
-     * This method is equilavent to {@link #prepare(String)} except that it
-     * does not block but return a future instead. Any error during preparation will
-     * be thrown when accessing the future, not by this method itself.
-     *
-     * @param query the CQL query string to prepare
-     * @return a future on the prepared statement corresponding to {@code query}.
-     */
-    public ListenableFuture<PreparedStatement> prepareAsync(String query);
-
-    /**
-     * Prepares the provided query asynchronously.
-     * <p>
-     * This method is essentially a shortcut for {@code prepareAsync(statement.getQueryString())},
-     * but with the additional effect that the resulting {@code
-     * PreparedStamenent} will inherit the query properties set on {@code statement}.
-     *
-     * @param statement the statement to prepare
-     * @return a future on the prepared statement corresponding to {@code statement}.
-     *
-     * @see Session#prepare(Statement)
-     */
-    public ListenableFuture<PreparedStatement> prepareAsync(Statement statement);
-
-    /**
-     * Shuts down this session instance.
->>>>>>> 342de121
      * <p>
      * If for some reason you wish to expedite this process, the
      * {@link CloseFuture#force} can be called on the result future.
