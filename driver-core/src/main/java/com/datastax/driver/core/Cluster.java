/*
 *      Copyright (C) 2012 DataStax Inc.
 *
 *   Licensed under the Apache License, Version 2.0 (the "License");
 *   you may not use this file except in compliance with the License.
 *   You may obtain a copy of the License at
 *
 *      http://www.apache.org/licenses/LICENSE-2.0
 *
 *   Unless required by applicable law or agreed to in writing, software
 *   distributed under the License is distributed on an "AS IS" BASIS,
 *   WITHOUT WARRANTIES OR CONDITIONS OF ANY KIND, either express or implied.
 *   See the License for the specific language governing permissions and
 *   limitations under the License.
 */
package com.datastax.driver.core;

import java.io.Closeable;
import java.net.InetAddress;
import java.net.UnknownHostException;
import java.util.*;
import java.util.concurrent.*;
import java.util.concurrent.atomic.AtomicBoolean;
import java.util.concurrent.atomic.AtomicInteger;
import java.util.concurrent.atomic.AtomicReference;

import com.google.common.base.Predicates;
import com.google.common.collect.HashMultimap;
import com.google.common.collect.Iterables;
import com.google.common.collect.MapMaker;
import com.google.common.collect.SetMultimap;
import com.google.common.util.concurrent.*;
import org.slf4j.Logger;
import org.slf4j.LoggerFactory;

import com.datastax.driver.core.exceptions.AuthenticationException;
import com.datastax.driver.core.exceptions.NoHostAvailableException;
import com.datastax.driver.core.policies.*;

/**
 * information and known state of a Cassandra cluster.
 * <p>
 * This is the main entry point of the driver. A simple example of access to a
 * Cassandra cluster would be:
 * <pre>
 *   Cluster cluster = Cluster.builder().addContactPoint("192.168.0.1").build();
 *   Session session = cluster.connect("db1");
 *
 *   for (Row row : session.execute("SELECT * FROM table1"))
 *       // do something ...
 * </pre>
 * <p>
 * A cluster object maintains a permanent connection to one of the cluster nodes
 * which it uses solely to maintain information on the state and current
 * topology of the cluster. Using the connection, the driver will discover all
 * the nodes currently in the cluster as well as new nodes joining the cluster
 * subsequently.
 */
public class Cluster implements Closeable {

    private static final Logger logger = LoggerFactory.getLogger(Cluster.class);

    // Some per-JVM number that allows to generate unique cluster names when
    // multiple Cluster instance are created in the same JVM.
    private static final AtomicInteger CLUSTER_ID = new AtomicInteger(0);

    private static final int DEFAULT_THREAD_KEEP_ALIVE = 30;

    final Manager manager;

    /**
     * Constructs a new Cluster instance.
     * <p>
     * This constructor is mainly exposed so Cluster can be sub-classed as a mean to make testing/mocking
     * easier or to "intecept" it's method call. Most users shouldn't extend this class however and
     * should prefer either using the {@link #builder} or calling {@link #buildFrom} with a custom
     * Initializer.
     *
     * @param contactPoints the list of contact points to use for the new cluster.
     * @param configuration the configuration for the new cluster.
     */
    protected Cluster(String name, List<InetAddress> contactPoints, Configuration configuration) {
        this(name, contactPoints, configuration, Collections.<Host.StateListener>emptySet());
    }

    private Cluster(String name, List<InetAddress> contactPoints, Configuration configuration, Collection<Host.StateListener> listeners) {
        this.manager = new Manager(name, contactPoints, configuration, listeners);
    }

    /**
     * Initialize this Cluster instance.
     *
     * This method creates an initial connection to one of the contact points
     * used to construct the {@code Cluster} instance. That connection is then
     * used to populate the cluster {@link Metadata}.
     * <p>
     * Calling this method is optional in the sense that any call to one of the
     * {@code connect} methods of this object will automatically trigger a call
     * to this method beforehand. It is thus only useful to call this method if
     * for some reason you want to populate the metadata (or test that at least
     * one contact point can be reached) without creating a first {@code
     * Session}.
     * <p>
     * Please note that this method only create one connection for metadata
     * gathering reasons. In particular, it doesn't create any connection pool.
     * Those are created when a new {@code Session} is created through
     * {@code connect}.
     * <p>
     * This method has no effect if the cluster is already initialized.
     *
     * @return this {@code Cluster} object.
     *
     * @throws NoHostAvailableException if no host amongst the contact points
     * can be reached.
     * @throws AuthenticationException if an authentication error occurs
     * while contacting the initial contact points.
     */
    public Cluster init() {
        this.manager.init();
        return this;
    }

    /**
     * Build a new cluster based on the provided initializer.
     * <p>
     * Note that for building a cluster pragmatically, Cluster.Builder
     * provides a slightly less verbose shortcut with {@link Builder#build}.
     * <p>
     * Also note that that all the contact points provided by {@code
     * initializer} must share the same port.
     *
     * @param initializer the Cluster.Initializer to use
     * @return the newly created Cluster instance
     *
     * @throws IllegalArgumentException if the list of contact points provided
     * by {@code initializer} is empty or if not all those contact points have the same port.
     */
    public static Cluster buildFrom(Initializer initializer) {
        List<InetAddress> contactPoints = initializer.getContactPoints();
        if (contactPoints.isEmpty())
            throw new IllegalArgumentException("Cannot build a cluster without contact points");

        return new Cluster(initializer.getClusterName(), contactPoints, initializer.getConfiguration(), initializer.getInitialListeners());
    }

    /**
     * Creates a new {@link Cluster.Builder} instance.
     * <p>
     * This is a convenience method for {@code new Cluster.Builder()}.
     *
     * @return the new cluster builder.
     */
    public static Cluster.Builder builder() {
        return new Cluster.Builder();
    }

    /**
     * Creates a new session on this cluster.
     *
     * @return a new session on this cluster sets to no keyspace.
     *
     * @throws NoHostAvailableException if the Cluster has not been initialized yet
     * ({@link #init} has not be called and this is the first connect call) and
     * no host amongst the contact points can be reached.
     * @throws AuthenticationException if an authentication error occurs
     * while contacting the initial contact points.
     */
    public Session connect() {
        return manager.newSession();
    }

    /**
     * Creates a new session on this cluster and sets the keyspace to the provided one.
     *
     * @param keyspace The name of the keyspace to use for the created
     * {@code Session}.
     * @return a new session on this cluster sets to keyspace
     * {@code keyspaceName}.
     *
     * @throws NoHostAvailableException if the Cluster has not been initialized yet
     * ({@link #init} has not be called and this is the first connect call) and
     * no host amongst the contact points can be reached, or if no host can be
     * contacted to set the {@code keyspace}.
     * @throws AuthenticationException if an authentication error occurs
     * while contacting the initial contact points.
     */
    public Session connect(String keyspace) {
        SessionManager session = (SessionManager)connect();
        session.setKeyspace(keyspace);
        return session;
    }

    /**
     * The name of this cluster object.
     * <p>
     * Note that this is not the Cassandra cluster name, but rather a name
     * assigned to this Cluster object. Currently, that name is only used
     * for one purpose: to distinguish exposed JMX metrics when multiple
     * Cluster instances live in the same JVM (which should be rare in the first
     * place). That name can be set at Cluster building time (through
     * {@link Builder#withClusterName} for instance) but will default to a
     * name like {@code cluster1} where each Cluster instance in the same JVM
     * will have a different number.
     *
     * @return the name for this cluster instance.
     */
    public String getClusterName() {
        return manager.clusterName;
    }

    /**
     * Returns read-only metadata on the connected cluster.
     * <p>
     * This includes the known nodes with their status as seen by the driver,
     * as well as the schema definitions. Since this return metadata on the
     * connected cluster, this method may trigger the creation of a connection
     * if none has been established yet (neither {@code init()} nor {@code connect()}
     * has been called yet).
     *
     * @return the cluster metadata.
     *
     * @throws NoHostAvailableException if the Cluster has not been initialized yet
     * and no host amongst the contact points can be reached.
     * @throws AuthenticationException if an authentication error occurs
     * while contacting the initial contact points.
     */
    public Metadata getMetadata() {
        manager.init();
        return manager.metadata;
    }

    /**
     * The cluster configuration.
     *
     * @return the cluster configuration.
     */
    public Configuration getConfiguration() {
        return manager.configuration;
    }

    /**
     * The cluster metrics.
     *
     * @return the cluster metrics, or {@code null} if metrics collection has
     * been disabled (that is if {@link Configuration#getMetricsOptions}
     * returns {@code null}).
     */
    public Metrics getMetrics() {
        return manager.metrics;
    }

    /**
     * Registers the provided listener to be notified on hosts
     * up/down/added/removed events.
     * <p>
     * Registering the same listener multiple times is a no-op.
     * <p>
     * Note that while {@link LoadBalancingPolicy} implements
     * {@code Host.StateListener}, the configured load balancing does not
     * need to (and should not) be registered through this method to
     * received host related events.
     *
     * @param listener the new {@link Host.StateListener} to register.
     * @return this {@code Cluster} object;
     */
    public Cluster register(Host.StateListener listener) {
        manager.listeners.add(listener);
        return this;
    }

    /**
     * Unregisters the provided listener from being notified on hosts events.
     * <p>
     * This method is a no-op if {@code listener} hadn't previously be
     * registered against this Cluster.
     *
     * @param listener the {@link Host.StateListener} to unregister.
     * @return this {@code Cluster} object;
     */
    public Cluster unregister(Host.StateListener listener) {
        manager.listeners.remove(listener);
        return this;
    }

    /**
     * Registers the provided tracker to be updated with hosts read
     * latencies.
     * <p>
     * Registering the same listener multiple times is a no-op.
     * <p>
     * Be warry that the registered tracker {@code update} method will be call
     * very frequently (at the end of every query to a Cassandra host) and
     * should thus not be costly.
     * <p>
     * The main use case for a {@code LatencyTracker} is so
     * {@link LoadBalancingPolicy} can implement latency awareness
     * Typically, {@link LatencyAwarePolicy} registers  it's own internal
     * {@code LatencyTracker} (automatically, you don't have to call this
     * method directly).
     *
     * @param tracker the new {@link LatencyTracker} to register.
     * @return this {@code Cluster} object;
     */
    public Cluster register(LatencyTracker tracker) {
        manager.trackers.add(tracker);
        return this;
    }

    /**
     * Unregisters the provided latency tracking from being updated
     * with host read latencies.
     * <p>
     * This method is a no-op if {@code tracker} hadn't previously be
     * registered against this Cluster.
     *
     * @param tracker the {@link LatencyTracker} to unregister.
     * @return this {@code Cluster} object;
     */
    public Cluster unregister(LatencyTracker tracker) {
        manager.trackers.remove(tracker);
        return this;
    }

    /**
     * Initiates a shutdown of this cluster instance.
     * <p>
     * This method is asynchronous and return a future on the completion
     * of the shutdown process. As soon a the cluster is shutdown, no
     * new request will be accepted, but already submitted queries are
     * allowed to complete. This method closes all connections from all
     * sessions and reclaims all ressources used by this Cluster
     * instance.
     * <p>
     * If for some reason you wish to expedite this process, the
     * {@link CloseFuture#force} can be called on the result future.
     * <p>
     * This method has no particular effect if the cluster was already closed
     * (in which case the returned future will return immediately).
     *
     * @return a future on the completion of the shutdown process.
     */
    public CloseFuture closeAsync() {
        return manager.close();
    }

    /**
     * Initiates a shutdown of this cluster instance and blocks until
     * that shutdown completes.
     * <p>
     * This method is a shortcut for {@code closeAsync().get()}.
     */
    public void close() {
        try {
            closeAsync().get();
        } catch (ExecutionException e) {
            throw DefaultResultSetFuture.extractCauseFromExecutionException(e);
        } catch (InterruptedException e) {
            Thread.currentThread().interrupt();
        }
    }

    /**
     * Initializer for {@link Cluster} instances.
     * <p>
     * If you want to create a new {@code Cluster} instance programmatically,
     * then it is advised to use {@link Cluster.Builder} which can be obtained from the
     * {@link Cluster#builder} method.
     * <p>
     * But it is also possible to implement a custom {@code Initializer} that
     * retrieves initialization from a web-service or from a configuration file.
     */
    public interface Initializer {

        /**
         * An optional name for the created cluster.
         * <p>
         * Such name is optional (a default name will be created otherwise) and is currently
         * only use for JMX reporting of metrics. See {@link Cluster#getClusterName} for more
         * information.
         *
         * @return the name for the created cluster or {@code null} to use an automatically
         * generated name.
         */
        public String getClusterName();

        /**
         * Returns the initial Cassandra hosts to connect to.
         *
         * @return the initial Cassandra contact points. See {@link Builder#addContactPoint}
         * for more details on contact points.
         */
        public List<InetAddress> getContactPoints();

        /**
         * The configuration to use for the new cluster.
         * <p>
         * Note that some configuration can be modified after the cluster
         * initialization but some others cannot. In particular, the ones that
         * cannot be changed afterwards includes:
         * <ul>
         *   <li>the port use to connect to Cassandra nodes (see {@link ProtocolOptions}).</li>
         *   <li>the policies used (see {@link Policies}).</li>
         *   <li>the authentication info provided (see {@link Configuration}).</li>
         *   <li>whether metrics are enabled (see {@link Configuration}).</li>
         * </ul>
         *
         * @return the configuration to use for the new cluster.
         */
        public Configuration getConfiguration();

        /**
         * Optional listeners to register against the newly created cluster.
         * <p>
         * Note that contrarly to listeners registered post Cluster creation,
         * the listeners returned by this method will see {@link Host.StateListener#onAdd}
         * events for the initial contact points.
         *
         * @return a possibly empty collection of {@code Host.StateListener} to register
         * against the newly created cluster.
         */
        public Collection<Host.StateListener> getInitialListeners();
    }

    /**
     * Helper class to build {@link Cluster} instances.
     */
    public static class Builder implements Initializer {

        private String clusterName;
        private final List<InetAddress> addresses = new ArrayList<InetAddress>();
        private int port = ProtocolOptions.DEFAULT_PORT;
        private AuthProvider authProvider = AuthProvider.NONE;

        private LoadBalancingPolicy loadBalancingPolicy;
        private ReconnectionPolicy reconnectionPolicy;
        private RetryPolicy retryPolicy;

        private ProtocolOptions.Compression compression = ProtocolOptions.Compression.NONE;
        private SSLOptions sslOptions = null;
        private boolean metricsEnabled = true;
        private boolean jmxEnabled = true;

        private PoolingOptions poolingOptions;
        private SocketOptions socketOptions;
        private QueryOptions queryOptions;

        private Collection<Host.StateListener> listeners;


        @Override
        public String getClusterName() {
            return clusterName;
        }

        @Override
        public List<InetAddress> getContactPoints() {
            return addresses;
        }

        /**
         * An optional name for the create cluster.
         * <p>
         * Note: this is not related to the Cassandra cluster name (though you
         * are free to provide the same name). See {@link Cluster#getClusterName} for
         * details.
         * <p>
         * If you use this method and create more than one Cluster instance in the
         * same JVM (which should be avoided unless you need to connect to multiple
         * Cassandra clusters), you should make sure each Cluster instance get a
         * unique name or you may have a problem with JMX reporting.
         *
         * @param name the cluster name to use for the created Cluster instance.
         * @return this Builder.
         */
        public Builder withClusterName(String name) {
            this.clusterName = name;
            return this;
        }

        /**
         * The port to use to connect to the Cassandra host.
         *
         * If not set through this method, the default port (9042) will be used
         * instead.
         *
         * @param port the port to set.
         * @return this Builder.
         */
        public Builder withPort(int port) {
            this.port = port;
            return this;
        }

        /**
         * Adds a contact point.
         *
         * Contact points are addresses of Cassandra nodes that the driver uses
         * to discover the cluster topology. Only one contact point is required
         * (the driver will retrieve the address of the other nodes
         * automatically), but it is usually a good idea to provide more than
         * one contact point, because if that single contact point is unavailable,
         * the driver cannot initialize itself correctly.
         *
         * @param address the address of the node to connect to
         * @return this Builder.
         *
         * @throws IllegalArgumentException if no IP address for {@code address}
         * could be found
         * @throws SecurityException if a security manager is present and
         * permission to resolve the host name is denied.
         */
        public Builder addContactPoint(String address) {
            try {
                this.addresses.add(InetAddress.getByName(address));
                return this;
            } catch (UnknownHostException e) {
                throw new IllegalArgumentException(e.getMessage());
            }
        }

        /**
         * Adds contact points.
         *
         * See {@link Builder#addContactPoint} for more details on contact
         * points.
         *
         * @param addresses addresses of the nodes to add as contact point.
         * @return this Builder.
         *
         * @throws IllegalArgumentException if no IP address for at least one
         * of {@code addresses} could be found
         * @throws SecurityException if a security manager is present and
         * permission to resolve the host name is denied.
         *
         * @see Builder#addContactPoint
         */
        public Builder addContactPoints(String... addresses) {
            for (String address : addresses)
                addContactPoint(address);
            return this;
        }

        /**
         * Adds contact points.
         *
         * See {@link Builder#addContactPoint} for more details on contact
         * points.
         *
         * @param addresses addresses of the nodes to add as contact point.
         * @return this Builder.
         *
         * @see Builder#addContactPoint
         */
        public Builder addContactPoints(InetAddress... addresses) {
            for (InetAddress address : addresses)
                this.addresses.add(address);
            return this;
        }

        /**
         * Configures the load balancing policy to use for the new cluster.
         * <p>
         * If no load balancing policy is set through this method,
         * {@link Policies#defaultLoadBalancingPolicy} will be used instead.
         *
         * @param policy the load balancing policy to use.
         * @return this Builder.
         */
        public Builder withLoadBalancingPolicy(LoadBalancingPolicy policy) {
            this.loadBalancingPolicy = policy;
            return this;
        }

        /**
         * Configures the reconnection policy to use for the new cluster.
         * <p>
         * If no reconnection policy is set through this method,
         * {@link Policies#DEFAULT_RECONNECTION_POLICY} will be used instead.
         *
         * @param policy the reconnection policy to use.
         * @return this Builder.
         */
        public Builder withReconnectionPolicy(ReconnectionPolicy policy) {
            this.reconnectionPolicy = policy;
            return this;
        }

        /**
         * Configures the retry policy to use for the new cluster.
         * <p>
         * If no retry policy is set through this method,
         * {@link Policies#DEFAULT_RETRY_POLICY} will be used instead.
         *
         * @param policy the retry policy to use.
         * @return this Builder.
         */
        public Builder withRetryPolicy(RetryPolicy policy) {
            this.retryPolicy = policy;
            return this;
        }

        /**
         * Uses the provided credentials when connecting to Cassandra hosts.
         * <p>
         * This should be used if the Cassandra cluster has been configured to
         * use the {@code PasswordAuthenticator}. If the the default {@code
         * AllowAllAuthenticator} is used instead, using this method has no
         * effect.
         *
         * @param username the username to use to login to Cassandra hosts.
         * @param password the password corresponding to {@code username}.
         * @return this Builder.
         */
        public Builder withCredentials(String username, String password) {
            this.authProvider = new PlainTextAuthProvider(username, password);
            return this;
        }

        /**
         * Use the specified AuthProvider when connecting to Cassandra
         * hosts.
         * <p>
         * Use this method when a custom authentication scheme is in place.
         * You shouldn't call both this method and {@code withCredentials}
         * on the same {@code Builder} instance as one will supercede the
         * other
         *
         * @param authProvider the {@link AuthProvider} to use to login to
         * Cassandra hosts.
         * @return this Builder
         */
        public Builder withAuthProvider(AuthProvider authProvider) {
            this.authProvider = authProvider;
            return this;
        }

        /**
         * Sets the compression to use for the transport.
         *
         * @param compression the compression to set.
         * @return this Builder.
         *
         * @see ProtocolOptions.Compression
         */
        public Builder withCompression(ProtocolOptions.Compression compression) {
            this.compression = compression;
            return this;
        }

        /**
         * Disables metrics collection for the created cluster (metrics are
         * enabled by default otherwise).
         *
         * @return this builder.
         */
        public Builder withoutMetrics() {
            this.metricsEnabled = false;
            return this;
        }

        /**
         * Enables the use of SSL for the created {@code Cluster}.
         * <p>
         * Calling this method will use default SSL options (see {@link SSLOptions#SSLOptions()}).
         * This is thus a shortcut for {@code withSSL(new SSLOptions())}.
         *
         * Note that if SSL is enabled, the driver will not connect to any
         * Cassandra nodes that doesn't have SSL enabled and it is strongly
         * advised to enable SSL on every Cassandra node if you plan on using
         * SSL in the driver.
         *
         * @return this builder.
         */
        public Builder withSSL() {
            this.sslOptions = new SSLOptions();
            return this;
        }

        /**
         * Enable the use of SSL for the created {@code Cluster} using the provided options.
         *
         * @param sslOptions the SSL options to use.
         *
         * @return this builder.
         */
        public Builder withSSL(SSLOptions sslOptions) {
            this.sslOptions = sslOptions;
            return this;
        }

        /**
         * Register the provided listeners in the newly created cluster.
         * <p>
         * Note: repeated calls to this method will override the previous ones.
         *
         * @param listeners the listeners to register.
         * @return this builder.
         */
        public Builder withInitialListeners(Collection<Host.StateListener> listeners) {
            this.listeners = listeners;
            return this;
        }

        /**
         * Disables JMX reporting of the metrics.
         * <p>
         * JMX reporting is enabled by default (see {@link Metrics}) but can be
         * disabled using this option. If metrics are disabled, this is a
         * no-op.
         *
         * @return this builder.
         */
        public Builder withoutJMXReporting() {
            this.jmxEnabled = false;
            return this;
        }

        /**
         * Sets the PoolingOptions to use for the newly created Cluster.
         * <p>
         * If no pooling options are set through this method, default pooling
         * options will be used.
         *
         * @param options the pooling options to use.
         * @return this builder.
         */
        public Builder withPoolingOptions(PoolingOptions options) {
            this.poolingOptions = options;
            return this;
        }

        /**
         * Sets the SocketOptions to use for the newly created Cluster.
         * <p>
         * If no socket options are set through this method, default socket
         * options will be used.
         *
         * @param options the socket options to use.
         * @return this builder.
         */
        public Builder withSocketOptions(SocketOptions options) {
            this.socketOptions = options;
            return this;
        }

        /**
         * Sets the QueryOptions to use for the newly created Cluster.
         * <p>
         * If no query options are set through this method, default query
         * options will be used.
         *
         * @param options the query options to use.
         * @return this builder.
         */
        public Builder withQueryOptions(QueryOptions options) {
            this.queryOptions = options;
            return this;
        }

        /**
         * The configuration that will be used for the new cluster.
         * <p>
         * You <b>should not</b> modify this object directly because changes made
         * to the returned object may not be used by the cluster build.
         * Instead, you should use the other methods of this {@code Builder}.
         *
         * @return the configuration to use for the new cluster.
         */
        @Override
        public Configuration getConfiguration() {
            Policies policies = new Policies(
                loadBalancingPolicy == null ? Policies.defaultLoadBalancingPolicy() : loadBalancingPolicy,
                reconnectionPolicy == null ? Policies.defaultReconnectionPolicy() : reconnectionPolicy,
                retryPolicy == null ? Policies.defaultRetryPolicy() : retryPolicy
            );
            return new Configuration(policies,
                                     new ProtocolOptions(port, sslOptions, authProvider).setCompression(compression),
                                     poolingOptions == null ? new PoolingOptions() : poolingOptions,
                                     socketOptions == null ? new SocketOptions() : socketOptions,
                                     metricsEnabled ? new MetricsOptions(jmxEnabled) : null,
                                     queryOptions == null ? new QueryOptions() : queryOptions);
        }

        @Override
        public Collection<Host.StateListener> getInitialListeners() {
            return listeners == null ? Collections.<Host.StateListener>emptySet() : listeners;
        }

        /**
         * Builds the cluster with the configured set of initial contact points
         * and policies.
         *
         * This is a convenience method for {@code Cluster.buildFrom(this)}.
         *
         * @return the newly built Cluster instance.
         */
        public Cluster build() {
            return Cluster.buildFrom(this);
        }
    }

    private static ThreadFactory threadFactory(String nameFormat) {
        return new ThreadFactoryBuilder().setNameFormat(nameFormat).build();
    }

    static long timeSince(long startNanos, TimeUnit destUnit) {
        return destUnit.convert(System.nanoTime() - startNanos, TimeUnit.NANOSECONDS);
    }

    private static String generateClusterName() {
        return "cluster" + CLUSTER_ID.incrementAndGet();
    }

    private static ListeningExecutorService makeExecutor(int threads, String name) {
        ThreadPoolExecutor executor = new ThreadPoolExecutor(threads,
                                                             threads,
                                                             DEFAULT_THREAD_KEEP_ALIVE,
                                                             TimeUnit.SECONDS,
                                                             new LinkedBlockingQueue<Runnable>(),
                                                             threadFactory(name));

        executor.allowCoreThreadTimeOut(true);
        return MoreExecutors.listeningDecorator(executor);
    }

    /**
     * The sessions and hosts managed by this a Cluster instance.
     * <p>
     * Note: the reason we create a Manager object separate from Cluster is
     * that Manager is not publicly visible. For instance, we wouldn't want
     * user to be able to call the {@link #onUp} and {@link #onDown} methods.
     */
    class Manager implements Host.StateListener, Connection.DefaultResponseHandler {

        final String clusterName;
        private final AtomicBoolean isInit = new AtomicBoolean(false);

        // Initial contacts point
        final List<InetAddress> contactPoints;
        final Set<SessionManager> sessions = new CopyOnWriteArraySet<SessionManager>();

        final Metadata metadata;
        final Configuration configuration;
        final Metrics metrics;

        final Connection.Factory connectionFactory;
        final ControlConnection controlConnection;

        final ConvictionPolicy.Factory convictionPolicyFactory = new ConvictionPolicy.Simple.Factory();

        final ScheduledExecutorService reconnectionExecutor = Executors.newScheduledThreadPool(2, threadFactory("Reconnection-%d"));
        // scheduledTasksExecutor is used to process C* notifications. So having it mono-threaded ensures notifications are
        // applied in the order received.
        final ScheduledExecutorService scheduledTasksExecutor = Executors.newScheduledThreadPool(1, threadFactory("Scheduled Tasks-%d"));

        // Executor used for tasks that shouldn't be executed on an IO thread. Used for short-lived, generally non-blocking tasks
        final ListeningExecutorService executor;

        // An executor for tasks that migth block some time, like creating new connection, but are generally not too critical.
        final ListeningExecutorService blockingTasksExecutor;

        final AtomicReference<CloseFuture> closeFuture = new AtomicReference<CloseFuture>();

        // All the queries that have been prepared (we keep them so we can re-prepared them when a node fail or a
        // new one join the cluster).
        // Note: we could move this down to the session level, but since prepared statement are global to a node,
        // this would yield a slightly less clear behavior.
        final ConcurrentMap<MD5Digest, PreparedStatement> preparedQueries = new MapMaker().weakValues().makeMap();

        final Set<Host.StateListener> listeners;
        final Set<LatencyTracker> trackers = new CopyOnWriteArraySet<LatencyTracker>();

        private Manager(String clusterName, List<InetAddress> contactPoints, Configuration configuration, Collection<Host.StateListener> listeners) {
            logger.debug("Starting new cluster with contact points " + contactPoints);

            this.clusterName = clusterName == null ? generateClusterName() : clusterName;

            this.executor = makeExecutor(Runtime.getRuntime().availableProcessors(), "Cassandra Java Driver worker-%d");
            this.blockingTasksExecutor = makeExecutor(2, "Cassandra Java Driver blocking tasks worker-%d");

            this.configuration = configuration;
            this.metadata = new Metadata(this);
            this.contactPoints = contactPoints;
            this.connectionFactory = new Connection.Factory(this, configuration.getProtocolOptions().getAuthProvider());

            this.controlConnection = new ControlConnection(this);

            this.metrics = configuration.getMetricsOptions() == null ? null : new Metrics(this);
            this.configuration.register(this);
            this.listeners = new CopyOnWriteArraySet<Host.StateListener>(listeners);
        }

        private void init() {
            if (!isInit.compareAndSet(false, true))
                return;

            for (InetAddress address : contactPoints) {
                // We don't want to signal -- call onAdd() -- because nothing is ready
                // yet (loadbalancing policy, control connection, ...). All we want is
                // create the Host object so we can initialize the loadBalancing policy.
                // But this also mean we should signal the external listeners manually.
                // Note: we mark the initial contact point as UP, because we have no prior
                // notion of their state and no real way to know until we connect to them
                // (since the node status is not exposed by C* in the System tables). This
                // may not be correct.
                Host host = addHost(address, false);
                if (host != null) {
                    host.setUp();
                    for (Host.StateListener listener : listeners)
                        listener.onAdd(host);
                }
            }

            loadBalancingPolicy().init(Cluster.this, metadata.allHosts());

            try {
                controlConnection.connect();
            } catch (NoHostAvailableException e) {
                close();
                throw e;
            }
        }

        Cluster getCluster() {
            return Cluster.this;
        }

        LoadBalancingPolicy loadBalancingPolicy() {
            return configuration.getPolicies().getLoadBalancingPolicy();
        }

        ReconnectionPolicy reconnectionPolicy() {
            return configuration.getPolicies().getReconnectionPolicy();
        }

        private Session newSession() {
            init();

            SessionManager session = new SessionManager(Cluster.this, metadata.allHosts());
            sessions.add(session);
            return session;
        }

        void reportLatency(Host host, long latencyNanos) {
            for (LatencyTracker tracker : trackers) {
                tracker.update(host, latencyNanos);
            }
        }

        boolean isClosed() {
            return closeFuture.get() != null;
        }

        private CloseFuture close() {

            CloseFuture future = closeFuture.get();
            if (future != null)
                return future;

            logger.debug("Shutting down");

            // We start by shutting down the executors. This does mean we won't handle notifications anymore, nor
            // reconnect to nodes, etc..., but since we're shutting down, that's all right.
            reconnectionExecutor.shutdown();
            scheduledTasksExecutor.shutdown();
            executor.shutdown();

            // We also closes the metrics
            if (metrics != null)
                metrics.shutdown();

            // Then we shutdown all connections
            List<CloseFuture> futures = new ArrayList<CloseFuture>(sessions.size() + 1);
            futures.add(controlConnection.closeAsync());
            for (Session session : sessions)
                futures.add(session.closeAsync());

            future = new ClusterCloseFuture(futures);

            // The rest will happen asynchonrously, when all connections are successfully closed
            return closeFuture.compareAndSet(null, future)
                 ? future
                 : closeFuture.get(); // We raced, it's ok, return the future that was actually set
        }

        @Override
        public void onUp(final Host host) {
            logger.trace("Host {} is UP", host);

            if (isClosed())
                return;

            if (host.isUp())
                return;

            // If there is a reconnection attempt scheduled for that node, cancel it
            ScheduledFuture<?> scheduledAttempt = host.reconnectionAttempt.getAndSet(null);
            if (scheduledAttempt != null) {
                logger.debug("Cancelling reconnection attempt since node is UP");
                scheduledAttempt.cancel(false);
            }

            try {
                prepareAllQueries(host);
            } catch (InterruptedException e) {
                Thread.currentThread().interrupt();
                // Don't propagate because we don't want to prevent other listener to run
            }

            // Session#onUp() expects the load balancing policy to have been updated first, so that
            // Host distances are up to date. This mean the policy could return the node before the
            // new pool have been created. This is harmless if there is no prior pool since RequestHandler
            // will ignore the node, but we do want to make sure there is no prior pool so we don't
            // query from a pool we will shutdown right away.
            for (SessionManager s : sessions)
                s.removePool(host);
            loadBalancingPolicy().onUp(host);
            controlConnection.onUp(host);

            List<ListenableFuture<Boolean>> futures = new ArrayList<ListenableFuture<Boolean>>(sessions.size());
            for (SessionManager s : sessions)
                futures.add(s.addOrRenewPool(host, false));

            // Only mark the node up once all session have re-added their pool (if the loadbalancing
            // policy says it should), so that Host.isUp() don't return true before we're reconnected
            // to the node.
            Futures.addCallback(Futures.allAsList(futures), new FutureCallback<List<Boolean>>() {
                public void onSuccess(List<Boolean> poolCreationResults) {
                    // If any of the creation failed, they will have signaled a connection failure
                    // which will trigger a reconnection to the node. So don't bother marking UP.
                    if (Iterables.any(poolCreationResults, Predicates.equalTo(false))) {
                        logger.debug("Connection pool cannot be created, not marking {} UP", host);
                        return;
                    }

                    host.setUp();

                    for (Host.StateListener listener : listeners)
                        listener.onUp(host);

                    // Now, check if there isn't pools to create/remove following the addition.
                    // We do that now only so that it's not called before we've set the node up.
                    for (SessionManager s : sessions)
                        s.updateCreatedPools();
                }

                public void onFailure(Throwable t) {
                    // That future is not really supposed to throw unexpected exceptions
                    if (!(t instanceof InterruptedException))
                        logger.error("Unexpected error while marking node UP: while this shouldn't happen, this shouldn't be critical", t);
                }
            });
        }

        @Override
        public void onDown(final Host host) {
            onDown(host, false);
        }

        public void onDown(final Host host, final boolean isHostAddition) {
            logger.trace("Host {} is DOWN", host);

            if (isClosed())
                return;

            // Note: we don't want to skip that method if !host.isUp() because we set isUp
            // late in onUp, and so we can rely on isUp if there is an error during onUp.
            // But if there is a reconnection attempt in progress already, then we know
            // we've already gone through that method since the last successful onUp(), so
            // we're good skipping it.
            if (host.reconnectionAttempt.get() != null)
                return;

            boolean wasUp = host.isUp();
            host.setDown();

            loadBalancingPolicy().onDown(host);
            controlConnection.onDown(host);
            for (SessionManager s : sessions)
                s.onDown(host);

            // Contrarily to other actions of that method, there is no reason to notify listeners
            // unless the host was UP at the beginning of this function since even if a onUp fail
            // mid-method, listeners won't  have been notified of the UP.
            if (wasUp) {
                for (Host.StateListener listener : listeners)
                    listener.onDown(host);
            }

            // Note: we basically waste the first successful reconnection, but it's probably not a big deal
            logger.debug("{} is down, scheduling connection retries", host);
            new AbstractReconnectionHandler(reconnectionExecutor, reconnectionPolicy().newSchedule(), host.reconnectionAttempt) {

                protected Connection tryReconnect() throws ConnectionException, InterruptedException {
                    return connectionFactory.open(host);
                }

                protected void onReconnection(Connection connection) {
                    logger.debug("Successful reconnection to {}, setting host UP", host);
                    if (isHostAddition)
                        onAdd(host);
                    else
                        onUp(host);
                }

                protected boolean onConnectionException(ConnectionException e, long nextDelayMs) {
                    if (logger.isDebugEnabled())
                        logger.debug("Failed reconnection to {} ({}), scheduling retry in {} milliseconds", new Object[]{ host, e.getMessage(), nextDelayMs});
                    return true;
                }

                protected boolean onUnknownException(Exception e, long nextDelayMs) {
                    logger.error(String.format("Unknown error during control connection reconnection, scheduling retry in %d milliseconds", nextDelayMs), e);
                    return true;
                }

            }.start();
        }

        @Override
        public void onAdd(final Host host) {
            logger.trace("Adding new host {}", host);

            if (isClosed())
                return;

            try {
                prepareAllQueries(host);
            } catch (InterruptedException e) {
                Thread.currentThread().interrupt();
                // Don't propagate because we don't want to prevent other listener to run
            }

            loadBalancingPolicy().onAdd(host);
            controlConnection.onAdd(host);

            List<ListenableFuture<Boolean>> futures = new ArrayList<ListenableFuture<Boolean>>(sessions.size());
            for (SessionManager s : sessions)
                futures.add(s.addOrRenewPool(host, true));

            // Only mark the node up once all session have added their pool (if the loadbalancing
            // policy says it should), so that Host.isUp() don't return true before we're reconnected
            // to the node.
            Futures.addCallback(Futures.allAsList(futures), new FutureCallback<List<Boolean>>() {
                public void onSuccess(List<Boolean> poolCreationResults) {
                    // If any of the creation failed, they will have signaled a connection failure
                    // which will trigger a reconnection to the node. So don't bother marking UP.
                    if (Iterables.any(poolCreationResults, Predicates.equalTo(false))) {
                        logger.debug("Connection pool cannot be created, not marking {} UP", host);
                        return;
                    }

                    host.setUp();

                    for (Host.StateListener listener : listeners)
                        listener.onAdd(host);

                    // Now, check if there isn't pools to create/remove following the addition.
                    // We do that now only so that it's not called before we've set the node up.
                    for (SessionManager s : sessions)
                        s.updateCreatedPools();
                }

                public void onFailure(Throwable t) {
                    // That future is not really supposed to throw unexpected exceptions
                    if (!(t instanceof InterruptedException))
                        logger.error("Unexpected error while adding node: while this shouldn't happen, this shouldn't be critical", t);
                }
            });
        }

        @Override
        public void onRemove(Host host) {
            if (isClosed())
                return;

            host.setDown();

            logger.trace("Removing host {}", host);
            loadBalancingPolicy().onRemove(host);
            controlConnection.onRemove(host);
            for (SessionManager s : sessions)
                s.onRemove(host);

            for (Host.StateListener listener : listeners)
                listener.onRemove(host);
        }

        public boolean signalConnectionFailure(Host host, ConnectionException exception, boolean isHostAddition) {
            boolean isDown = host.signalConnectionFailure(exception);
            if (isDown)
                onDown(host, isHostAddition);
            return isDown;
        }

        public Host addHost(InetAddress address, boolean signal) {
            Host newHost = metadata.add(address);
            if (newHost != null && signal) {
                logger.info("New Cassandra host {} added", newHost);
                onAdd(newHost);
            }
            return newHost;
        }

        public void removeHost(Host host) {
            if (host == null)
                return;

            if (metadata.remove(host)) {
                logger.info("Cassandra host {} removed", host);
                onRemove(host);
            }
        }

        public void ensurePoolsSizing() {
            for (SessionManager session : sessions) {
                for (HostConnectionPool pool : session.pools.values())
                    pool.ensureCoreConnections();
            }
        }

<<<<<<< HEAD
        // Prepare a query on all nodes
        // Note that this *assumes* the query is valid.
        public void prepare(PreparedStatement stmt, InetAddress toExclude) throws InterruptedException {
            if (preparedQueries.putIfAbsent(stmt.getPreparedId().id, stmt) != null)
=======
        public void addPrepared(PreparedStatement stmt) {
            if (preparedQueries.putIfAbsent(stmt.id, stmt) != null)
>>>>>>> 8cfb6e65
                logger.warn("Re-preparing already prepared query {}. Please note that preparing the same query more than once is "
                          + "generally an anti-pattern and will likely affect performance. Consider preparing the statement only once.", stmt.getQueryString());
        }

        private void prepareAllQueries(Host host) throws InterruptedException {
            if (preparedQueries.isEmpty())
                return;

            logger.debug("Preparing {} prepared queries on newly up node {}", preparedQueries.size(), host);
            try {
                Connection connection = connectionFactory.open(host);

                try
                {
                    try {
                        ControlConnection.waitForSchemaAgreement(connection, metadata);
                    } catch (ExecutionException e) {
                        // As below, just move on
                    }

                    // Furthermore, along with each prepared query we keep the current keyspace at the time of preparation
                    // as we need to make it is the same when we re-prepare on new/restarted nodes. Most query will use the
                    // same keyspace so keeping it each time is slightly wasteful, but this doesn't really matter and is
                    // simpler. Besides, we do avoid in prepareAllQueries to not set the current keyspace more than needed.

                    // We need to make sure we prepared every query with the right current keyspace, i.e. the one originally
                    // used for preparing it. However, since we are likely that all prepared query belong to only a handful
                    // of different keyspace (possibly only one), and to avoid setting the current keyspace more than needed,
                    // we first sort the query per keyspace.
                    SetMultimap<String, String> perKeyspace = HashMultimap.create();
                    for (PreparedStatement ps : preparedQueries.values()) {
                        // It's possible for a query to not have a current keyspace. But since null doesn't work well as
                        // map keys, we use the empty string instead (that is not a valid keyspace name).
                        String keyspace = ps.getQueryKeyspace() == null ? "" : ps.getQueryKeyspace();
                        perKeyspace.put(keyspace, ps.getQueryString());
                    }

                    for (String keyspace : perKeyspace.keySet())
                    {
                        // Empty string mean no particular keyspace to set
                        if (!keyspace.isEmpty())
                            connection.setKeyspace(keyspace);

                        List<Connection.Future> futures = new ArrayList<Connection.Future>(preparedQueries.size());
                        for (String query : perKeyspace.get(keyspace)) {
                            futures.add(connection.write(new Requests.Prepare(query)));
                        }
                        for (Connection.Future future : futures) {
                            try {
                                future.get();
                            } catch (ExecutionException e) {
                                // This "might" happen if we drop a CF but haven't removed it's prepared queries (which we don't do
                                // currently). It's not a big deal however as if it's a more serious problem it'll show up later when
                                // the query is tried for execution.
                                logger.debug("Unexpected error while preparing queries on new/newly up host", e);
                            }
                        }
                    }
                } finally {
                    connection.closeAsync();
                }
            } catch (ConnectionException e) {
                // Ignore, not a big deal
            } catch (AuthenticationException e) {
                // That's a bad news, but ignore at this point
            } catch (BusyConnectionException e) {
                // Ignore, not a big deal
            }
        }

        public void submitSchemaRefresh(final String keyspace, final String table) {
            logger.trace("Submitting schema refresh");
            executor.submit(new Runnable() {
                @Override
                public void run() {
                    try {
                        controlConnection.refreshSchema(keyspace, table);
                    } catch (InterruptedException e) {
                        Thread.currentThread().interrupt();
                    }
                }
            });
        }

        // refresh the schema using the provided connection, and notice the future with the provided resultset once done
        public void refreshSchema(final Connection connection, final DefaultResultSetFuture future, final ResultSet rs, final String keyspace, final String table) {
            if (logger.isDebugEnabled())
                logger.debug("Refreshing schema for {}{}", keyspace == null ? "" : keyspace, table == null ? "" : "." + table);

            executor.submit(new Runnable() {
                @Override
                public void run() {
                    try {
                        // Before refreshing the schema, wait for schema agreement so
                        // that querying a table just after having created it don't fail.
                        if (!ControlConnection.waitForSchemaAgreement(connection, metadata))
                            logger.warn("No schema agreement from live replicas after {} ms. The schema may not be up to date on some nodes.", ControlConnection.MAX_SCHEMA_AGREEMENT_WAIT_MS);
                        ControlConnection.refreshSchema(connection, keyspace, table, Cluster.Manager.this);
                    } catch (Exception e) {
                        logger.error("Error during schema refresh ({}). The schema from Cluster.getMetadata() might appear stale. Asynchronously submitting job to fix.", e.getMessage());
                        submitSchemaRefresh(keyspace, table);
                    } finally {
                        // Always sets the result
                        future.setResult(rs);
                    }
                }
            });
        }

        // Called when some message has been received but has been initiated from the server (streamId < 0).
        @Override
        public void handle(Message.Response response) {

            if (!(response instanceof Responses.Event)) {
                logger.error("Received an unexpected message from the server: {}", response);
                return;
            }

            final ProtocolEvent event = ((Responses.Event)response).event;

            logger.debug("Received event {}, scheduling delivery", response);

            // When handle is called, the current thread is a network I/O  thread, and we don't want to block
            // it (typically addHost() will create the connection pool to the new node, which can take time)
            // Besides, up events are usually sent a bit too early (since they're triggered once gossip is up,
            // but that before the client-side server is up) so adds a 1 second delay in that case.
            // TODO: this delay is honestly quite random. We should do something on the C* side to fix that.
            scheduledTasksExecutor.schedule(new Runnable() {
                @Override
                public void run() {
                    switch (event.type) {
                        case TOPOLOGY_CHANGE:
                            ProtocolEvent.TopologyChange tpc = (ProtocolEvent.TopologyChange)event;
                            switch (tpc.change) {
                                case NEW_NODE:
                                    addHost(tpc.node.getAddress(), true);
                                    break;
                                case REMOVED_NODE:
                                    removeHost(metadata.getHost(tpc.node.getAddress()));
                                    break;
                                case MOVED_NODE:
                                    controlConnection.refreshNodeListAndTokenMap();
                                    break;
                            }
                            break;
                        case STATUS_CHANGE:
                            ProtocolEvent.StatusChange stc = (ProtocolEvent.StatusChange)event;
                            switch (stc.status) {
                                case UP:
                                    Host hostUp = metadata.getHost(stc.node.getAddress());
                                    if (hostUp == null) {
                                        // first time we heard about that node apparently, add it
                                        addHost(stc.node.getAddress(), true);
                                    } else {
                                        onUp(hostUp);
                                    }
                                    break;
                                case DOWN:
                                    // Note that there is a slight risk we can receive the event late and thus
                                    // mark the host down even though we already had reconnected successfully.
                                    // But it is unlikely, and don't have too much consequence since we'll try reconnecting
                                    // right away, so we favor the detection to make the Host.isUp method more reliable.
                                    Host hostDown = metadata.getHost(stc.node.getAddress());
                                    if (hostDown != null) {
                                        onDown(hostDown);
                                    }
                                    break;
                            }
                            break;
                        case SCHEMA_CHANGE:
                            ProtocolEvent.SchemaChange scc = (ProtocolEvent.SchemaChange)event;
                            switch (scc.change) {
                                case CREATED:
                                    if (scc.table.isEmpty())
                                        submitSchemaRefresh(null, null);
                                    else
                                        submitSchemaRefresh(scc.keyspace, null);
                                    break;
                                case DROPPED:
                                    if (scc.table.isEmpty())
                                        submitSchemaRefresh(null, null);
                                    else
                                        submitSchemaRefresh(scc.keyspace, null);
                                    break;
                                case UPDATED:
                                    if (scc.table.isEmpty())
                                        submitSchemaRefresh(scc.keyspace, null);
                                    else
                                        submitSchemaRefresh(scc.keyspace, scc.table);
                                    break;
                            }
                            break;
                    }
                }
            }, delayForEvent(event), TimeUnit.SECONDS);
        }

        private int delayForEvent(ProtocolEvent event) {
            switch (event.type) {
                case TOPOLOGY_CHANGE:
                    // Could probably be 0 for REMOVED_NODE but it's inconsequential
                    return 1;
                case STATUS_CHANGE:
                    ProtocolEvent.StatusChange stc = (ProtocolEvent.StatusChange)event;
                    if (stc.status == ProtocolEvent.StatusChange.Status.UP)
                        return 1;
                    break;
            }
            return 0;
        }

        private class ClusterCloseFuture extends CloseFuture.Forwarding {

            ClusterCloseFuture(List<CloseFuture> futures) {
                super(futures);
            }

            @Override
            public CloseFuture force() {
                reconnectionExecutor.shutdownNow();
                scheduledTasksExecutor.shutdownNow();
                executor.shutdownNow();

                return super.force();
            }

            @Override
            protected void onFuturesDone() {
                /*
                 * When we reach this, all sessions should be shutdown. We've also started a shutdown
                 * of the thread pools used by this object. Remains 2 things before marking the shutdown
                 * as done:
                 *   1) we need to wait for the completion of the shutdown of the Cluster threads pools.
                 *   2) we need to shutdown the Connection.Factory, i.e. the executors used by Netty.
                 * But at least for 2), we must not do it on the current thread because that could be
                 * a netty worker, which we're going to shutdown. So creates some thread for that.
                 */
                (new Thread("Shutdown-checker") {
                    public void run() {
                        connectionFactory.shutdown();

                        // Just wait indefinitely on the the completion of the thread pools. Provided the user
                        // call force(), we'll never really block forever.
                        try {
                            reconnectionExecutor.awaitTermination(Long.MAX_VALUE, TimeUnit.SECONDS);
                            scheduledTasksExecutor.awaitTermination(Long.MAX_VALUE, TimeUnit.SECONDS);
                            executor.awaitTermination(Long.MAX_VALUE, TimeUnit.SECONDS);
                            set(null);
                        } catch (InterruptedException e) {
                            Thread.currentThread().interrupt();
                            setException(e);
                        }
                    }
                }).start();
            }
        }
    }
}<|MERGE_RESOLUTION|>--- conflicted
+++ resolved
@@ -1219,15 +1219,8 @@
             }
         }
 
-<<<<<<< HEAD
-        // Prepare a query on all nodes
-        // Note that this *assumes* the query is valid.
-        public void prepare(PreparedStatement stmt, InetAddress toExclude) throws InterruptedException {
+        public void addPrepared(PreparedStatement stmt) {
             if (preparedQueries.putIfAbsent(stmt.getPreparedId().id, stmt) != null)
-=======
-        public void addPrepared(PreparedStatement stmt) {
-            if (preparedQueries.putIfAbsent(stmt.id, stmt) != null)
->>>>>>> 8cfb6e65
                 logger.warn("Re-preparing already prepared query {}. Please note that preparing the same query more than once is "
                           + "generally an anti-pattern and will likely affect performance. Consider preparing the statement only once.", stmt.getQueryString());
         }
