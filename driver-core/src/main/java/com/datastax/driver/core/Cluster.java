--- conflicted
+++ resolved
@@ -900,14 +900,9 @@
          * want and most users should prefer other {@code addContactPoints} methods to
          * this one. However, this can be useful if the Cassandra nodes are behind
          * a router and are not accessed directly. Note that if you are in this
-<<<<<<< HEAD
-         * situtation (Cassandra nodes are behind a router, not directly accessible),
-         * you almost surely want to provide a specific {@link AddressTranslator}
+         * situation (Cassandra nodes are behind a router, not directly accessible),
+         * you almost surely want to provide a specific {@code AddressTranslator}
          * (through {@link #withAddressTranslator}) to translate actual Cassandra node
-=======
-         * situation (Cassandra nodes are behind a router, not directly accessible),
-         * you almost surely want to provide a specific {@code AddressTranslater}
-         * (through {@link #withAddressTranslater}) to translate actual Cassandra node
          * addresses to the addresses the driver should use, otherwise the driver
          * will not be able to auto-detect new nodes (and will generally not function
          * optimally).
@@ -932,9 +927,8 @@
          * this one. However, this can be useful if the Cassandra nodes are behind
          * a router and are not accessed directly. Note that if you are in this
          * situation (Cassandra nodes are behind a router, not directly accessible),
-         * you almost surely want to provide a specific {@code AddressTranslater}
-         * (through {@link #withAddressTranslater}) to translate actual Cassandra node
->>>>>>> 9300eb71
+         * you almost surely want to provide a specific {@code AddressTranslator}
+         * (through {@link #withAddressTranslator}) to translate actual Cassandra node
          * addresses to the addresses the driver should use, otherwise the driver
          * will not be able to auto-detect new nodes (and will generally not function
          * optimally).
