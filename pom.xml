--- conflicted
+++ resolved
@@ -26,11 +26,7 @@
 
     <groupId>com.datastax.cassandra</groupId>
     <artifactId>cassandra-driver-parent</artifactId>
-<<<<<<< HEAD
     <version>3.1.4-SNAPSHOT</version>
-=======
-    <version>3.0.7-SNAPSHOT</version>
->>>>>>> 3a384d84
     <packaging>pom</packaging>
     <name>DataStax Java Driver for Apache Cassandra</name>
     <description>A driver for Apache Cassandra 1.2+ that works exclusively with the Cassandra Query Language version 3
@@ -291,11 +287,7 @@
                     </execution>
                 </executions>
                 <configuration>
-<<<<<<< HEAD
                     <comparisonVersion>3.1.2</comparisonVersion>
-=======
-                    <comparisonVersion>3.0.5</comparisonVersion>
->>>>>>> 3a384d84
                     <ignoredDifferencesFile>../clirr-ignores.xml</ignoredDifferencesFile>
                 </configuration>
                 <!--
